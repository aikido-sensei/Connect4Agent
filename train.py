import numpy as np
import torch
from connect4_agent import Connect4Agent
from tqdm import tqdm
import matplotlib.pyplot as plt
import os
from collections import deque
import random
from board import *
from monte_carlo import Node


def make_move(agent, board, current_player, game_history, move_count, temperature, move_history):

    # Get current state
    state = board.copy()
    # Get action probabilities from MCTS
    action_probs = agent.get_action_probs(state, current_player, temperature, move_history)

    # Store state and probabilities
    game_history.append({
        'state': state.copy(),
        'current_player': current_player,
        'policy': action_probs,
        'move_number': move_count,
        'value': 0,
        'move_history': move_history.copy()
    })

    # Select action
    action = Node.choose_action(action_probs, temperature)

    # Make move
    row = get_next_open_row(board, action)
    if row == -1:  # Invalid move
        # Penalize invalid moves heavily
        for history in game_history:
            history['value'] = -1.0 if history['current_player'] == current_player else 1.0
        return True

    drop_piece(board, row, action, current_player)
    move_history.append((row, action, current_player))

    # Check if game is over
    game_over = False
    value = 0

    if winning_move(board, current_player):
        game_over = True
        value = 1.0
    elif is_draw(board):
        game_over = True
        value = 0  # Draws are neutral

    if game_over:
        # Update values for all positions in the game
        for history in game_history:
            bonus = 0.05 * history['move_number'] # bonus for long games
            if value == 0:  # Draw
                history['value'] = 0
            elif history['current_player'] == current_player:
                history['value'] = value + bonus # Winner gets positive value
            else:
                history['value'] = -value - bonus # Loser gets negative of winner's value
    return game_over


def play_self_play_game(agent, temperature=1.0):
    """Play a self-play game and return game history"""
    board = create_board()
    game_history = []
    move_history = []  # track past moves
    current_player = random.choice([1, 2])  # randomly choose starting player
    move_count = 0

    while True:
        move_count += 1
        over = make_move(agent, board, current_player, game_history, move_count, temperature, move_history)
        if over:
            return game_history
<<<<<<< HEAD
        current_player = change_players(current_player)


def play_game(agent1, agent2, temperature=1.0):
    """Play a game between two agents"""
    board = create_board()
    game_history = []
    move_history = []  # track past moves
    current_player = random.choice([1, 2])
    move_count = 0

    while True:
        move_count += 1
        current_agent = agent1 if current_player == 1 else agent2
        over = make_move(current_agent, board, current_player, game_history, move_count, temperature, move_history)
        if over:
=======
            
        drop_piece(board, row, action, current_player)
        
        # Check if game is over
        game_over = False
        value = 0
        
        if agent.winning_move(board, current_player):
            game_over = True
            progress = move_count / 42
            value = 0.7 + progress * 0.3  # Ranges from 0.7 to 1.0, slightly encourages longer games

        elif is_draw(board):
            game_over = True
            value = 0  # Draws are neutral
        
        if game_over:
            # Update values for all positions in the game
            for history in game_history:
                if history['current_player'] == current_player:
                    if value == 0:  # Draw
                        history['value'] = value  # Both players get 0 for draw
                    else:
                        history['value'] = value  # Winner gets positive value
                else:
                    if value == 0:  # Draw
                        history['value'] = value  # Both players get 0 for draw
                    else:
                        history['value'] = -value  # Loser gets negative of winner's value
>>>>>>> 7cd0f2f4
            return game_history
        current_player = change_players(current_player)


def train_network(agent, game_histories, batch_size=32):
    """Train neural network on collected game data"""
    # Flatten game histories
    training_data = []
    for game in game_histories:
        # Include all positions, including draws
        for history in game:
            training_data.append(history)

    # Skip if not enough data
    if len(training_data) < batch_size:
        return None

    # Sort by absolute value to prioritize decisive positions
    # training_data.sort(key=lambda x: abs(x['value']), reverse=True)
    # Prioritize longer games
    training_data.sort(key=lambda x: x['move_number'], reverse=True)

    # Take top 75% of positions -> changed to top 90%
    training_data = training_data[:int(len(training_data) * 0.90)]

    # Sample batch from remaining good positions
    batch = random.sample(training_data, min(batch_size, len(training_data)))

    # Prepare training data with 2 channels
    states = []
    for history in batch:
        board_tensor = history['state']
        move_hist = history['move_history']  # <- get move history
        states.append(agent.get_state_tensor(board_tensor, history['current_player'], move_hist).cpu().numpy())

    states = np.array(states)
    policies = np.array([history['policy'] for history in batch])
    values = np.array([history['value'] for history in batch])
    values = values.reshape(-1, 1)
    # print(states.shape, policies.shape, values.shape)
    # Train network
    return agent.train(states, policies, values, batch_size)


def train_agent(num_iterations=100, num_episodes=100, num_epochs=10, batch_size=32, temperature=1.0, sims=100):
    """Main training loop following AlphaGo Zero methodology"""
<<<<<<< HEAD
    current_agent = Connect4Agent(num_simulations=sims, c_puct=2.0)  # More simulations and higher exploration

    # Pool of previous best models (max size 5)
    model_pool = []     # stores tuples: (avg_loss, state_dict) to sort models in pool by performance
=======
    current_agent = Connect4Agent(num_simulations=400, c_puct=2.0)  # More simulations and higher exploration
    
    # Pool of previous best models (max size 5)
    use_model_pool = False
    model_pool = []
>>>>>>> 7cd0f2f4
    pool_size = 5

    # Training metrics
    metrics = {
        'policy_loss': [],
        'value_loss': [],
        'total_loss': [],
        'episode_lengths': [],
        'win_rates': [],
        'draw_rates': [],
        'loss_rates': [],
        "draws": [],
        "losses": [],
        "wins": []
    }

    # Create directory for saving models
    os.makedirs('models', exist_ok=True)

    # Keep track of best loss
    best_loss = float('inf')

    # Training iterations
    for iteration in range(num_iterations):
        print(f"\n{'=' * 50}")
        print(f"Iteration {iteration + 1}/{num_iterations}")
        print(f"{'=' * 50}")

        if iteration % 10 == 0:
            current_agent.save_model('models/model_latest_' + str(iteration) + '.pth')
            save_metrics(metrics, iteration)

        # Collect self-play games
        game_histories = []
        episode_lengths = []
        wins = 0
        losses = 0
        draws = 0

        for episode in tqdm(range(num_episodes), desc="Self-play games"):
            # More gradual temperature annealing
            progress = episode / num_episodes
            if progress < 0.8:  # Keep high temperature for 80% of episodes
                temp = temperature
            else:
                # Gradually decrease temperature in last 20% of episodes
                temp = temperature * (1 - (progress - 0.8) / 0.2)
                temp = max(0.5, temp)  # Don't go below 0.5 to maintain some exploration

            # 50% chance to play against a previous model if available
            if use_model_pool and model_pool and random.random() < 0.70:
                # Create opponent agent and load random previous model
                opponent = Connect4Agent(num_simulations=sims, c_puct=2.0)  # Same settings for opponent
                # opponent_state = random.choice(model_pool)
                opponent_state = model_pool[0][1] # select current best model in the pool, new
                opponent.load_state_dict(opponent_state)
                game_history = play_game(current_agent, opponent, temp)
            else:
                game_history = play_self_play_game(current_agent, temp)

            game_histories.append(game_history)
            episode_lengths.append(len(game_history))
            metrics["episode_lengths"].append(len(game_history))

            # Count game outcomes
            final_state = game_history[-1]
            if final_state['value'] == 0:  # Draw
                draws += 1
                metrics["draws"].append(1)
                metrics["wins"].append(0)
                metrics["losses"].append(0)
            elif final_state['value'] > 0:  # Win
                wins += 1
                metrics["draws"].append(0)
                metrics["wins"].append(1)
                metrics["losses"].append(0)
            else:  # Loss
                losses += 1
                metrics["draws"].append(0)
                metrics["wins"].append(0)
                metrics["losses"].append(1)

        # Calculate statistics
        total_games = wins + losses + draws
        win_rate = wins / total_games
        draw_rate = draws / total_games
        loss_rate = losses / total_games

        metrics['win_rates'].append(win_rate)
        metrics['draw_rates'].append(draw_rate)
        metrics['loss_rates'].append(loss_rate)  # Add loss rate tracking

        print(f"\nGame Statistics:")
        print(f"Average game length: {np.mean(episode_lengths):.1f} moves")
        print(f"Win rate: {win_rate * 100:.1f}%")
        print(f"Draw rate: {draw_rate * 100:.1f}%")
        print(f"Loss rate: {loss_rate * 100:.1f}%")

        # Train network on collected games
        epoch_losses = []
        for epoch in tqdm(range(num_epochs), desc="Training epochs"):
            result = train_network(current_agent, game_histories, batch_size)
            if result is not None:
                total_loss, policy_loss, value_loss = result
                metrics['total_loss'].append(total_loss)
                metrics['policy_loss'].append(policy_loss)
                metrics['value_loss'].append(value_loss)
                epoch_losses.append(total_loss)

        if epoch_losses:
            avg_loss = np.mean(epoch_losses)
            print(f"\nAverage epoch loss: {avg_loss:.4f}")

            # Update model pool if current agent is good enough
            if avg_loss < best_loss:
                best_loss = avg_loss
                # Add current model state to pool
                # model_pool.append(current_agent.state_dict())
                model_pool.append((avg_loss, current_agent.state_dict())) # new
                # Keep only the last pool_size models
                #if len(model_pool) > pool_size:
                #    model_pool.pop(0)  # Remove oldest model

                # Sort and keep only the top-N best performing models, new
                model_pool.sort(key=lambda x: x[0])  # Sort by loss, new
                model_pool = model_pool[:pool_size]  # new
                print(f"\nModel added to pool (pool size: {len(model_pool)})")

    # Save only the final model
    current_agent.save_model('models/model_latest.pth')

    # Create one comprehensive plot at the end
    save_metrics(metrics, "")

    print("\nTraining completed!")
    print("Final model saved as: models/model_latest.pth")
    print("Training curves saved as: models/training_curves_.png")


def save_metrics(metrics, i):
    # Create one comprehensive plot at the end
    plt.figure(figsize=(15, 5))

    plt.subplot(1, 3, 1)
    plt.plot(metrics['total_loss'], label='Total Loss')
    plt.plot(metrics['policy_loss'], label='Policy Loss')
    plt.plot(metrics['value_loss'], label='Value Loss')
    plt.title('Training Losses')
    plt.xlabel('Training Step')
    plt.ylabel('Loss')
    plt.legend()

    plt.subplot(1, 3, 2)
    plt.plot(metrics['episode_lengths'])
    plt.title('Episode Lengths')
    plt.xlabel('Episode')
    plt.ylabel('Length')

    plt.subplot(1, 3, 3)
    plt.plot(metrics['win_rates'], label='Win Rate')
    plt.plot(metrics['draw_rates'], label='Draw Rate')
    plt.plot(metrics['loss_rates'], label='Loss Rate')
    plt.title('Game Outcomes')
    plt.xlabel('Iteration')
    plt.ylabel('Rate')
    plt.legend()

    plt.tight_layout()
    plt.savefig(f'models/training_curves_{i}.png')
    plt.close()

<<<<<<< HEAD
    with open(f'models/csv_data_{i}', 'w') as f:
        f.write("total_loss,policy_loss,value_loss,episode_lengths,wins,draws,losses\n")
        for i in range(len(metrics['total_loss'])):
            f.write(
                f"{metrics['total_loss'][i]},{metrics['policy_loss'][i]},{metrics['value_loss'][i]},{metrics['episode_lengths'][i]},{metrics['wins'][i]},{metrics['draws'][i]},{metrics['losses'][i]}\n")

=======
def play_game(agent1, agent2, temperature=1.0):
    """Play a game between two agents"""
    board = create_board()
    game_history = []
    current_player = random.choice([1, 2])  # Randomly choose starting player
    move_count = 0
    
    while True:
        # Get current state
        state = board.copy()
        move_count += 1
        
        # Get action probabilities from current player's agent
        current_agent = agent1 if current_player == 1 else agent2
        action_probs = current_agent.get_action_probs(board, current_player, temperature)
        
        # Store state and probabilities
        game_history.append({
            'state': state.copy(),
            'current_player': current_player,
            'policy': action_probs,
            'move_number': move_count,
            'value': 0  # Initialize value to 0
        })
        
        # Select action
        if temperature == 0:
            action = np.argmax(action_probs)
        else:
            # Add small noise to probabilities for exploration
            noise = np.random.dirichlet([0.3] * len(action_probs))
            action_probs = 0.75 * action_probs + 0.25 * noise
            action_probs = action_probs / np.sum(action_probs)
            action = np.random.choice(7, p=action_probs)
        
        # Make move
        row = get_next_open_row(board, action)
        if row == -1:  # Invalid move
            # Penalize invalid moves heavily
            for history in game_history:
                history['value'] = -1.0 if history['current_player'] == current_player else 1.0
            return game_history
            
        drop_piece(board, row, action, current_player)
        
        # Check if game is over
        game_over = False
        value = 0
        
        if current_agent.winning_move(board, current_player):
            game_over = True
            progress = move_count / 42
            value = 0.7 + progress * 0.6  # Ranges from 0.7 to 1.0, slightly encourages longer games

        elif is_draw(board):
            game_over = True
            value = 0  # Draws are neutral
            
        if game_over:
            # Update values for all positions in the game
            for history in game_history:
                if history['current_player'] == current_player:
                    if value == 0:  # Draw
                        history['value'] = value  # Both players get 0 for draw
                    else:
                        history['value'] = value  # Winner gets positive value
                else:
                    if value == 0:  # Draw
                        history['value'] = value  # Both players get 0 for draw
                    else:
                        history['value'] = -value  # Loser gets negative of winner's value
            return game_history
        
        current_player = 3 - current_player  # Switch players (1 -> 2 or 2 -> 1)
>>>>>>> 7cd0f2f4

if __name__ == "__main__":
    # Start training with improved parameters
    train_agent(
<<<<<<< HEAD
        num_iterations=100,  # More iterations for thorough learning
        num_episodes=30,  # Fewer but higher quality episodes
        num_epochs=8,  # Fewer epochs to prevent overfitting
        batch_size=32,  # Keep batch size moderate
        temperature=1.1,  # Higher temperature for better exploration
        sims=100
    )
=======
        num_iterations=50,     # More iterations for thorough learning
        num_episodes=100,       # Fewer but higher quality episodes
        num_epochs=10,         # Fewer epochs to prevent overfitting
        batch_size=10,        # Keep batch size moderate
        temperature=2.0        # Higher temperature for better exploration
    ) 
>>>>>>> 7cd0f2f4
<|MERGE_RESOLUTION|>--- conflicted
+++ resolved
@@ -78,7 +78,6 @@
         over = make_move(agent, board, current_player, game_history, move_count, temperature, move_history)
         if over:
             return game_history
-<<<<<<< HEAD
         current_player = change_players(current_player)
 
 
@@ -95,37 +94,6 @@
         current_agent = agent1 if current_player == 1 else agent2
         over = make_move(current_agent, board, current_player, game_history, move_count, temperature, move_history)
         if over:
-=======
-            
-        drop_piece(board, row, action, current_player)
-        
-        # Check if game is over
-        game_over = False
-        value = 0
-        
-        if agent.winning_move(board, current_player):
-            game_over = True
-            progress = move_count / 42
-            value = 0.7 + progress * 0.3  # Ranges from 0.7 to 1.0, slightly encourages longer games
-
-        elif is_draw(board):
-            game_over = True
-            value = 0  # Draws are neutral
-        
-        if game_over:
-            # Update values for all positions in the game
-            for history in game_history:
-                if history['current_player'] == current_player:
-                    if value == 0:  # Draw
-                        history['value'] = value  # Both players get 0 for draw
-                    else:
-                        history['value'] = value  # Winner gets positive value
-                else:
-                    if value == 0:  # Draw
-                        history['value'] = value  # Both players get 0 for draw
-                    else:
-                        history['value'] = -value  # Loser gets negative of winner's value
->>>>>>> 7cd0f2f4
             return game_history
         current_player = change_players(current_player)
 
@@ -172,18 +140,10 @@
 
 def train_agent(num_iterations=100, num_episodes=100, num_epochs=10, batch_size=32, temperature=1.0, sims=100):
     """Main training loop following AlphaGo Zero methodology"""
-<<<<<<< HEAD
     current_agent = Connect4Agent(num_simulations=sims, c_puct=2.0)  # More simulations and higher exploration
 
     # Pool of previous best models (max size 5)
     model_pool = []     # stores tuples: (avg_loss, state_dict) to sort models in pool by performance
-=======
-    current_agent = Connect4Agent(num_simulations=400, c_puct=2.0)  # More simulations and higher exploration
-    
-    # Pool of previous best models (max size 5)
-    use_model_pool = False
-    model_pool = []
->>>>>>> 7cd0f2f4
     pool_size = 5
 
     # Training metrics
@@ -355,106 +315,20 @@
     plt.savefig(f'models/training_curves_{i}.png')
     plt.close()
 
-<<<<<<< HEAD
     with open(f'models/csv_data_{i}', 'w') as f:
         f.write("total_loss,policy_loss,value_loss,episode_lengths,wins,draws,losses\n")
         for i in range(len(metrics['total_loss'])):
             f.write(
                 f"{metrics['total_loss'][i]},{metrics['policy_loss'][i]},{metrics['value_loss'][i]},{metrics['episode_lengths'][i]},{metrics['wins'][i]},{metrics['draws'][i]},{metrics['losses'][i]}\n")
 
-=======
-def play_game(agent1, agent2, temperature=1.0):
-    """Play a game between two agents"""
-    board = create_board()
-    game_history = []
-    current_player = random.choice([1, 2])  # Randomly choose starting player
-    move_count = 0
-    
-    while True:
-        # Get current state
-        state = board.copy()
-        move_count += 1
-        
-        # Get action probabilities from current player's agent
-        current_agent = agent1 if current_player == 1 else agent2
-        action_probs = current_agent.get_action_probs(board, current_player, temperature)
-        
-        # Store state and probabilities
-        game_history.append({
-            'state': state.copy(),
-            'current_player': current_player,
-            'policy': action_probs,
-            'move_number': move_count,
-            'value': 0  # Initialize value to 0
-        })
-        
-        # Select action
-        if temperature == 0:
-            action = np.argmax(action_probs)
-        else:
-            # Add small noise to probabilities for exploration
-            noise = np.random.dirichlet([0.3] * len(action_probs))
-            action_probs = 0.75 * action_probs + 0.25 * noise
-            action_probs = action_probs / np.sum(action_probs)
-            action = np.random.choice(7, p=action_probs)
-        
-        # Make move
-        row = get_next_open_row(board, action)
-        if row == -1:  # Invalid move
-            # Penalize invalid moves heavily
-            for history in game_history:
-                history['value'] = -1.0 if history['current_player'] == current_player else 1.0
-            return game_history
-            
-        drop_piece(board, row, action, current_player)
-        
-        # Check if game is over
-        game_over = False
-        value = 0
-        
-        if current_agent.winning_move(board, current_player):
-            game_over = True
-            progress = move_count / 42
-            value = 0.7 + progress * 0.6  # Ranges from 0.7 to 1.0, slightly encourages longer games
-
-        elif is_draw(board):
-            game_over = True
-            value = 0  # Draws are neutral
-            
-        if game_over:
-            # Update values for all positions in the game
-            for history in game_history:
-                if history['current_player'] == current_player:
-                    if value == 0:  # Draw
-                        history['value'] = value  # Both players get 0 for draw
-                    else:
-                        history['value'] = value  # Winner gets positive value
-                else:
-                    if value == 0:  # Draw
-                        history['value'] = value  # Both players get 0 for draw
-                    else:
-                        history['value'] = -value  # Loser gets negative of winner's value
-            return game_history
-        
-        current_player = 3 - current_player  # Switch players (1 -> 2 or 2 -> 1)
->>>>>>> 7cd0f2f4
 
 if __name__ == "__main__":
     # Start training with improved parameters
     train_agent(
-<<<<<<< HEAD
         num_iterations=100,  # More iterations for thorough learning
         num_episodes=30,  # Fewer but higher quality episodes
         num_epochs=8,  # Fewer epochs to prevent overfitting
         batch_size=32,  # Keep batch size moderate
         temperature=1.1,  # Higher temperature for better exploration
         sims=100
-    )
-=======
-        num_iterations=50,     # More iterations for thorough learning
-        num_episodes=100,       # Fewer but higher quality episodes
-        num_epochs=10,         # Fewer epochs to prevent overfitting
-        batch_size=10,        # Keep batch size moderate
-        temperature=2.0        # Higher temperature for better exploration
-    ) 
->>>>>>> 7cd0f2f4
+    )